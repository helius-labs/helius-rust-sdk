--- conflicted
+++ resolved
@@ -45,11 +45,8 @@
         config,
         client,
         rpc_client,
-<<<<<<< HEAD
         async_rpc_client: None,
-=======
         ws_client: None,
->>>>>>> 9e2603f6
     };
 
     let response: Result<Webhook> = helius.get_webhook_by_id("0e8250a1-ceec-4757-ad69").await;
@@ -91,11 +88,8 @@
         config,
         client,
         rpc_client,
-<<<<<<< HEAD
         async_rpc_client: None,
-=======
         ws_client: None,
->>>>>>> 9e2603f6
     };
 
     let response: Result<Webhook> = helius.get_webhook_by_id("0e8250a1-ceec-4757-ad69").await;
