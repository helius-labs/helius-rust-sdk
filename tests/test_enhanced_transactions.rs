--- conflicted
+++ resolved
@@ -80,11 +80,8 @@
         config,
         client,
         rpc_client,
-<<<<<<< HEAD
-        async_rpc_client: None,
-=======
-        ws_client: None,
->>>>>>> 9e2603f6
+        async_rpc_client: None,
+        ws_client: None,
     };
 
     let request: ParseTransactionsRequest = ParseTransactionsRequest {
@@ -124,11 +121,8 @@
         config,
         client,
         rpc_client,
-<<<<<<< HEAD
-        async_rpc_client: None,
-=======
-        ws_client: None,
->>>>>>> 9e2603f6
+        async_rpc_client: None,
+        ws_client: None,
     };
     let request: ParseTransactionsRequest = ParseTransactionsRequest {
         transactions: vec![
@@ -217,11 +211,8 @@
         config,
         client,
         rpc_client,
-<<<<<<< HEAD
-        async_rpc_client: None,
-=======
-        ws_client: None,
->>>>>>> 9e2603f6
+        async_rpc_client: None,
+        ws_client: None,
     };
 
     let request: ParsedTransactionHistoryRequest = ParsedTransactionHistoryRequest {
@@ -259,11 +250,8 @@
         config,
         client,
         rpc_client,
-<<<<<<< HEAD
-        async_rpc_client: None,
-=======
-        ws_client: None,
->>>>>>> 9e2603f6
+        async_rpc_client: None,
+        ws_client: None,
     };
     let request: ParsedTransactionHistoryRequest = ParsedTransactionHistoryRequest {
         address: "46tC8n6GyWvUjFxpTE9juG5WZ72RXADpPhY4S1d6wvTi".to_string(),
