--- conflicted
+++ resolved
@@ -63,11 +63,8 @@
         config,
         client,
         rpc_client,
-<<<<<<< HEAD
         async_rpc_client: None,
-=======
         ws_client: None,
->>>>>>> 9e2603f6
     };
 
     let request: GetAssetProof = GetAssetProof {
@@ -115,11 +112,8 @@
         config,
         client,
         rpc_client,
-<<<<<<< HEAD
         async_rpc_client: None,
-=======
         ws_client: None,
->>>>>>> 9e2603f6
     };
 
     let request: GetAssetProof = GetAssetProof {
