use std::sync::Arc;

use helius::client::Helius;
use helius::config::Config;
use helius::error::Result;
use helius::rpc_client::RpcClient;
use helius::types::*;

use mockito::{self, Server};
use reqwest::Client;

#[tokio::test]
async fn test_get_rwa_asset_success() {
    let mut server: Server = Server::new_with_opts_async(mockito::ServerOpts::default()).await;
    let url: String = server.url();

    let mock_response: ApiResponse<GetRwaAssetResponse> = ApiResponse {
        jsonrpc: "2.0".to_string(),
        result: GetRwaAssetResponse {
            items: FullRwaAccount {
                asset_controller: Some(AssetControllerAccount {
                    address: "JeffAlbertson".to_string(),
                    mint: "RadioactiveMan#1".to_string(),
                    authority: "TheAndroidsDungeonandBaseballCardShop".to_string(),
                    delegate: "JeffAlbertson".to_string(),
                    version: 1,
                    closed: false,
                }),
                data_registry: Some(DataRegistryAccount {
                    address: "CGC".to_string(),
                    mint: "CertifiedGuarantyCompany".to_string(),
                    version: 10,
                    closed: false,
                }),
                identity_registry: None,
                policy_engine: None,
            },
        },
        id: "1".to_string(),
    };

    server
        .mock("POST", "/?api-key=fake_api_key")
        .with_status(200)
        .with_header("content-type", "application/json")
        .with_body(serde_json::to_string(&mock_response).unwrap())
        .create();

    let config: Arc<Config> = Arc::new(Config {
        api_key: "fake_api_key".to_string(),
        cluster: Cluster::Devnet,
        endpoints: HeliusEndpoints {
            api: url.to_string(),
            rpc: url.to_string(),
        },
    });

    let client: Client = Client::new();
    let rpc_client: Arc<RpcClient> = Arc::new(RpcClient::new(Arc::new(client.clone()), Arc::clone(&config)).unwrap());
    let helius: Helius = Helius {
        config,
        client,
        rpc_client,
<<<<<<< HEAD
        async_rpc_client: None,
=======
        ws_client: None,
>>>>>>> 9e2603f6
    };

    let request: GetRwaAssetRequest = GetRwaAssetRequest {
        id: "RadioactiveMan#1".to_string(),
    };

    let response: Result<GetRwaAssetResponse> = helius.rpc().get_rwa_asset(request).await;
    assert!(response.is_ok());
    assert_eq!(
        response.unwrap().items.asset_controller.unwrap().address,
        "JeffAlbertson"
    );
}

#[tokio::test]
async fn test_get_rwa_asset_failure() {
    let mut server: Server = Server::new_with_opts_async(mockito::ServerOpts::default()).await;
    let url: String = server.url();

    server
        .mock("POST", "/?api-key=fake_api_key")
        .with_status(404)
        .with_header("content-type", "application/json")
        .with_body(r#"{"error": "Asset not found"}"#)
        .create();

    let config: Arc<Config> = Arc::new(Config {
        api_key: "fake_api_key".to_string(),
        cluster: Cluster::Devnet,
        endpoints: HeliusEndpoints {
            api: url.to_string(),
            rpc: url.to_string(),
        },
    });

    let client: Client = Client::new();
    let rpc_client: Arc<RpcClient> = Arc::new(RpcClient::new(Arc::new(client.clone()), Arc::clone(&config)).unwrap());
    let helius: Helius = Helius {
        config,
        client,
        rpc_client,
<<<<<<< HEAD
        async_rpc_client: None,
=======
        ws_client: None,
>>>>>>> 9e2603f6
    };

    let request: GetRwaAssetRequest = GetRwaAssetRequest {
        id: "Flanders'BookofFaith".to_string(),
    };

    let response: Result<GetRwaAssetResponse> = helius.rpc().get_rwa_asset(request).await;
    assert!(response.is_err(), "Expected an error but got success");
}<|MERGE_RESOLUTION|>--- conflicted
+++ resolved
@@ -61,11 +61,8 @@
         config,
         client,
         rpc_client,
-<<<<<<< HEAD
         async_rpc_client: None,
-=======
         ws_client: None,
->>>>>>> 9e2603f6
     };
 
     let request: GetRwaAssetRequest = GetRwaAssetRequest {
@@ -107,11 +104,8 @@
         config,
         client,
         rpc_client,
-<<<<<<< HEAD
         async_rpc_client: None,
-=======
         ws_client: None,
->>>>>>> 9e2603f6
     };
 
     let request: GetRwaAssetRequest = GetRwaAssetRequest {
