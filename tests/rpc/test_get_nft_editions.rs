--- conflicted
+++ resolved
@@ -54,11 +54,8 @@
         config,
         client,
         rpc_client,
-<<<<<<< HEAD
         async_rpc_client: None,
-=======
         ws_client: None,
->>>>>>> 9e2603f6
     };
 
     let request: GetNftEditions = GetNftEditions {
@@ -110,11 +107,8 @@
         config,
         client,
         rpc_client,
-<<<<<<< HEAD
         async_rpc_client: None,
-=======
         ws_client: None,
->>>>>>> 9e2603f6
     };
 
     let request = GetNftEditions {
